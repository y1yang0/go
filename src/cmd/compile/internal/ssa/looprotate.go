// Copyright 2023 The Go Authors. All rights reserved.
// Use of this source code is governed by a BSD-style
// license that can be found in the LICENSE file.

package ssa

import (
	"fmt"
	"sort"
)

// ----------------------------------------------------------------------------
// Loop Rotation
//
// Loop rotation transforms while/for loop to do-while style loop. The original
// natural loop is in form of below shape
//
//	   entry
//	     │
//	     │
//	     │  ┌───loop latch
//	     ▼  ▼       ▲
//	loop header     │
//	     │  │       │
//	     │  └──►loop body
//	     │
//	     ▼
//	 loop exit
//
// In the terminology, loop entry dominates the entire loop, loop header contains
// the loop conditional test, loop body refers to the code that is repeated, loop
// latch contains the backedge to loop header, for simple loops, the loop body is
// equal to loop latch, and loop exit refers to the single block that dominates
// the entire loop.
// We rotate the conditional test from loop header to loop latch, incoming argument
// of conditional test should be updated as well otherwise we would lose one update.
// At this point, loop latch determines whether loop continues or exits based on
// rotated test.
//
//	  entry
//	    │
//	    │
//	    │
//	    ▼
//	loop header◄──┐
//	    │         │
//	    │         │
//	    │         │
//	    ▼         │
//	loop body     │
//	    │         │
//	    │         │
//	    │         │
//	    ▼         │
//	loop latch────┘
//	    │
//	    │
//	    │
//	    ▼
//	loop exit
//
// Now loop header and loop body are executed unconditionally, this may changes
// program semantics while original program executes them only if test is okay.
// A so-called loop guard is inserted to ensure loop is executed at least once.
//
//	     entry
//	       │
//	       │
//	       │
//	       ▼
//	┌──loop guard
//	│      │
//	│      │
//	│      │
//	│      ▼
//	│  loop header◄──┐
//	│      │         │
//	│      │         │
//	│      │         │
//	│      ▼         │
//	│  loop body     │
//	│      │         │
//	│      │         │
//	│      │         │
//	│      ▼         │
//	│  loop latch────┘
//	│      │
//	│      │
//	│	   │
//	│      ▼
//	└─► loop exit
//
// Loop header no longer dominates the entire loop, loop guard dominates it instead.
// If Values defined in the loop were used outside loop, all these uses should be
// replaced by a new Phi node at loop exit which merges control flow from loop
// header and loop guard. This implies that the loop header used to dominate the
// entire loop, including all loop exits. However, this may not always hold true
// for some exotic loop exits. It is necessary to check this before rotation.
//
// One of the main purposes of Loop Rotation is to assist other optimizations
// such as LICM. They may require that the rotated loop has a proper while safe
// block to place new Values, an optional loop land block is hereby created to
// give these optimizations a chance to keep them from being homeless.
//
//	     entry
//	       │
//	       │
//	       │
//	       ▼
//	┌──loop guard
//	│      │
//	│      │
//	│      │
//	│      ▼
//	|  loop land  <= safe land to place Values
//	│      │
//	│      │
//	│      │
//	│      ▼
//	│  loop header◄──┐
//	│      │         │
//	│      │         │
//	│      │         │
//	│      ▼         │
//	│  loop body     │
//	│      │         │
//	│      │         │
//	│      │         │
//	│      ▼         │
//	│  loop latch────┘
//	│      │
//	│      │
//	│	   │
//	│      ▼
//	└─► loop exit
//
// The detailed algorithm is summarized as following steps
//
//  1. Check whether loop can apply loop rotate
//     * Loop must be a natural loop and have a single exit and so on..
//     * Collect all values defined within a loop and used outside of the loop.
//     I place it earlier because currently it cannot handle a value outside of
//     a loop that depends on a non-Phi value defined within the loop, it should
//     bail out compilation in such cases.
//
//  2. Rotate condition and rewire loop edges
//     * Move conditional test from loop header to loop latch.
//     * Rewire loop header to loop body unconditionally.
//     * Rewire loop latch to header and exit based on new coming conditional test.
//     * Create new loop guard block and wire it to appropriate blocks.
//
//  3. Update data dependencies after CFG transformation
//     * Update cond to use updated Phi as arguments.
//     * Merge any uses outside loop as loop header may not dominate them anymore.
//
//  4. Create loop land between loop guard and loop header (Optional)
//     * Create loop land and wire it to loop guard and loop header.
func (loop *loop) buildLoopForm(fn *Func) string {
	if loop.outer != nil {
		// TODO: 太过严格，考虑放松？
		return "loop contains loop case"
	}

	loopHeader := loop.header
	// loopHeader <- entry(0), loopLatch(1)?
	// loopHeader -> loopBody(0), loopExit(1)?
	if len(loopHeader.Preds) != 2 || len(loopHeader.Succs) != 2 ||
		loopHeader.Kind != BlockIf {
		return "illegal loop header"
	}
	fn.loopnest().findExits() // initialize loop exits
	loopExit := loop.header.Succs[1].b
	loop.exit = loopExit
	loop.latch = loopHeader.Preds[1].b
	loop.body = loopHeader.Succs[0].b

	if len(loopExit.Preds) != 1 {
		// TODO: 太过严格，考虑放松？
		return "loop exit requries 1 predecessor"
	}

	if len(loop.exits) != 1 {
		// FIXME: 太过严格，考虑放松？
		for _, exit := range loop.exits {
			if exit == loopExit {
				continue
			}
			if !fn.Sdom().IsAncestorEq(loopHeader, exit) {
				return "loop exit is not dominated by header"
			}
			if len(exit.Succs) != 0 {
				return "loop exit must end cfg"
			}
		}
	}

	illForm := true
	for _, exit := range loop.exits {
		if exit == loopExit {
			illForm = false
			break
		}
	}
	if illForm {
		// TODO: 太过严格，考虑放松？
		return "loop exit is invalid"
	}

	return ""
}

// moveCond moves conditional test from loop header to loop latch
func (loop *loop) moveCond() *Value {
	cond := loop.header.Controls[0]
	if cond.Op == OpPhi {
		// In rare case, conditional test is Phi, we can't move it to loop latch
		return cond
	}
	for valIdx, v := range cond.Block.Values {
		if cond != v {
			continue
		}
		cond.moveTo(loop.latch, valIdx)
		break
	}
	return cond
}

// Update uses of conditional test once guardCond is derived from it
func (loop *loop) updateCond(cond *Value) {
	// In original while/for loop, a critical edge is inserted at the end of each
	// iteration, and Phi values are updated. All subsequent uses of Phi rely on
	// the updated values. However, when converted to a do-while loop, Phi nodes
	// may be used at the end of each iteration before they are updated.
	// Therefore, we need to replace all subsequent uses of Phi with the use of
	// Phi parameter. This way, it is equivalent to using the updated values of
	// Phi values. Here is an simple example:
	//
	// Before
	//	 loop header:
	//	 v6 = Phi v5 v19
	//	 v8 = IsNonNil v6
	//	 If v8 -> loop latch, loop exit
	//
	//	 loop latch:
	//	 ...
	//	 v19 = Load ptr mem
	//	 Plain -> loop header
	//
	// After
	//	 loop header:
	//	 v6 = Phi v5 v19
	//	 Plain -> loop latch
	//
	//	 loop latch:
	//	 ...
	//	 v19 = Load ptr mem
	//	 v8 = IsNonNil v6
	//	 If v8 -> loop header, loop exit
	//
	// After loop rotation, v8 should use v19 instead of un-updated v6 otherwise
	// it will lose one update. The same occurrence also happens in mergeLoopUse.
	for idx, use := range cond.Args {
		if use.Op == OpPhi && use.Block == loop.header {
			// loopHeader <- entry(0), loopLatch(1)
			newUse := use.Args[1]
			cond.SetArg(idx, newUse)
		}
	}
}

// loopHeader -> loopBody
func (loop *loop) rewireLoopHeader() {
	loopHeader := loop.header
	loopHeader.Reset(BlockPlain)

	var edge Edge
	for _, succ := range loopHeader.Succs {
		if succ.b == loop.body {
			edge = succ
			break
		}
	}
	loopHeader.Succs = loopHeader.Succs[:1]
	loopHeader.Succs[0] = edge
}

// loopLatch -> loopHeader(0), loopExit(1)
func (loop *loop) rewireLoopLatch(ctrl *Value) {
	loopExit := loop.exit
	loopLatch := loop.latch
	loopLatch.resetWithControl(BlockIf, ctrl)

	var idx int
	for i := 0; i < len(loopExit.Preds); i++ {
		if loopExit.Preds[i].b == loop.header {
			idx = i
			break
		}
	}
	loopLatch.Succs = append(loopLatch.Succs, Edge{loopExit, idx})
	loopExit.Preds[idx] = Edge{loopLatch, 1}
}

// loopEntry -> loopGuard
func (loop *loop) rewireLoopEntry(sdom SparseTree, loopGuard *Block) {
	entry := sdom.Parent(loop.header)
	entry.Succs = entry.Succs[:0]
	entry.AddEdgeTo(loopGuard)
}

// loopGuard -> loopHeader(0), loopExit(1)
func (loop *loop) rewireLoopGuard(sdom SparseTree, guardCond *Value) {
	loopHeader := loop.header
	loopGuard := loop.guard
	entry := sdom.Parent(loopHeader)

	loopGuard.Pos = loopHeader.Pos
	loopGuard.Likely = loopHeader.Likely // respect header's branch predication
	loopGuard.SetControl(guardCond)

	var idx int
	for i := 0; i < len(loopHeader.Preds); i++ {
		if loopHeader.Preds[i].b == entry {
			idx = i
			break
		}
	}
	loopGuard.Succs = append(loopGuard.Succs, Edge{loopHeader, idx})
	loopGuard.AddEdgeTo(loop.exit)
	loopHeader.Preds[idx] = Edge{loopGuard, 0}
}

// loopEntry -> loopGuard
// loopGuard -> loopHeader(0), loopExit(1)
func (loop *loop) createLoopGuard(fn *Func, cond *Value) {
	// Create loop guard block
<<<<<<< HEAD
	// TODO: Loop guard can be skipped if original loop form already exists such
	// form. e.g. if 0 < len(b) { for i := 0; i < len(b); i++ {...} }
=======
	// TODO(yyang): Creation of loop guard can be skipped if original IR already
	// exists such form. e.g. if 0 < len(b) { for i := 0; i < len(b); i++ {...} }
>>>>>>> 1f66132b
	loopGuard := fn.NewBlock(BlockIf)
	loop.guard = loopGuard
	sdom := fn.Sdom()

	// Rewire entry to loop guard instead of original loop header
	loop.rewireLoopEntry(sdom, loopGuard)

	// Create conditional test for loop guard based on existing conditional test
	var guardCond *Value
	if cond.Op != OpPhi {
		// Normal case, clone conditional test
		//	  If (Less v1 Phi(v2 v3)) -> loop body, loop exit
		// => If (Less v1 v2)         -> loop header, loop exit
		guardCond = loopGuard.NewValue0IA(cond.Pos, cond.Op, cond.Type, cond.AuxInt, cond.Aux)
		newArgs := make([]*Value, 0, len(cond.Args))
		for _, arg := range cond.Args {
			newArg := arg
			// Dont use Phi, use its incoming value instead, otherwise we will
			// lose one update
			if arg.Block == loop.header && arg.Op == OpPhi {
				newArg = arg.Args[0]
			}
			if !sdom.IsAncestorEq(newArg.Block, cond.Block) {
				panic("new argument of guard cond must dominate old cond")
			}
			newArgs = append(newArgs, newArg)
		}
		guardCond.AddArgs(newArgs...)
	} else {
		// We cannot directly copy it as loop guard cond as we usually do because
		// it is obviously a Phi, and its uses may not dominate the loop guard.
		// For this case, a key observation is whether the loop only executes once,
		// which depends on the first parameter defined in loop entry of the Phi.
		// Therefore, we can directly use this parameter as loop guard cond.
		//
		// Rare case
		//	   If (Phi v1 v2) -> loop body, loop exit
		// =>  If v1          -> loop header, loop exit
		entryArg := cond.Args[0]
		guardCond = entryArg
		if !sdom.IsAncestorEq(entryArg.Block, loop.header) {
			panic("arg of Phi cond must dominate loop header")
		}
	}

	// Rewire loop guard to original loop header and loop exit
	loop.rewireLoopGuard(fn.Sdom(), guardCond)
}

type loopDep struct {
	val  *Value // use value
	idx  int    // index of use value if it's a Phi, otherwise -1
	ctrl *Block // block control values uses loop def
}

// 33064/36000 rotatable/un-rotatable before lower
func (loop *loop) collectLoopUse(fn *Func) (map[*Value][]loopDep, bool) {
	defUses := make(map[*Value][]loopDep, 0)
	bad := make(map[*Value]bool)
	sdom := fn.Sdom()

	for _, val := range loop.header.Values {
		if val.Op == OpPhi {
			defUses[val] = make([]loopDep, 0, val.Uses)
		} else {
			bad[val] = true
		}
	}

	// TODO: 代码美化
	for _, block := range fn.Blocks {
		for _, val := range block.Values {
			for idx, arg := range val.Args {
				if _, exist := defUses[arg]; exist {
					if sdom.IsAncestorEq(loop.exit, block) {
						defUses[arg] = append(defUses[arg], loopDep{val, -1, nil})
					} else if val.Op == OpPhi && sdom.IsAncestorEq(loop.exit, block.Preds[idx].b) {
						defUses[arg] = append(defUses[arg], loopDep{val, idx, nil})
					} else {
						if !sdom.IsAncestorEq(loop.header, block) {
							return nil, true
						}
					}
				} else if _, exist := bad[arg]; exist {
					// Use value other than Phi? We are incapable of handling
					// this case, so we bail out
					return nil, true
				}
			}
		}
		if sdom.IsAncestorEq(loop.exit, block) {
			for _, ctrl := range block.ControlValues() {
				if _, exist := defUses[ctrl]; exist {
					defUses[ctrl] = append(defUses[ctrl], loopDep{nil, -1, block})
				} else if _, exist := bad[ctrl]; exist {
					// Use value other than Phi? We are incapable of handling
					// this case, so we bail out
					return nil, true
				}
			}
		}
	}
	return defUses, false
}

func (loop *loop) mergeLoopUse(fn *Func, defUses map[*Value][]loopDep) {
	// Sort defUses so that we have consistent results for multiple compilations.
	loopDefs := make([]*Value, 0)
	for k, _ := range defUses {
		loopDefs = append(loopDefs, k)
	}
	sort.SliceStable(loopDefs, func(i, j int) bool {
		return loopDefs[i].ID < loopDefs[j].ID
	})

	for _, loopDef := range loopDefs {
		loopDeps := defUses[loopDef]
		// No use? Good, nothing to do
		if len(loopDeps) == 0 {
			continue
		}

		// Allocate merge phi
		phi := fn.newValueNoBlock(OpPhi, loopDef.Type, loopDef.Pos)
		if len(loopDef.Block.Preds) != 2 {
			panic("loop header must be 2 pred ")
		}
		var phiArgs [2]*Value
		// loopExit <- loopLatch(0), loopGuard(1)
		for k := 0; k < len(loopDef.Block.Preds); k++ {
			// argument block of use must dominate loopGuard
			if fn.Sdom().IsAncestorEq(loopDef.Block.Preds[k].b, loop.guard) {
				phiArgs[1] = loopDef.Args[k]
			} else {
				phiArgs[0] = loopDef.Args[k]
			}
		}
		phi.AddArgs(phiArgs[:]...)

		// Replace old use with new merge phi
		for _, loopDep := range loopDeps {
			useValue := loopDep.val
			if useValue != nil {
				if loopDep.idx == -1 {
					for idx, arg := range useValue.Args {
						if arg == loopDef {
							useValue.SetArg(idx, phi)
						}
					}
				} else {
					if useValue.Op != OpPhi {
						panic("must be phi")
					}
					useValue.SetArg(loopDep.idx, phi)
				}
				if fn.pass.debug > 2 {
					fmt.Printf("Replace loop def %v with new %v in %v(%v)\n",
						loopDef, phi, useValue, useValue.Block)
				}
			} else {
				// block ctrl values relies on loop def
				useBlock := loopDep.ctrl
				for i, v := range useBlock.ControlValues() {
					if v == loopDef {
						useBlock.ReplaceControl(i, phi)
						if fn.pass.debug > 2 {
							fmt.Printf("Replace loop def %v with new %v in block ctrl %v\n",
								loopDef, phi, loopDep.ctrl)
						}
					}
				}
			}
		}
		loop.exit.placeValue(phi) // move phi into block after replacement
	}
}

func (loop *loop) verifyRotatedForm() {
	if len(loop.header.Succs) != 1 || len(loop.exit.Preds) != 2 ||
		len(loop.latch.Succs) != 2 || len(loop.guard.Succs) != 2 {
		panic("Bad shape after rotation")
	}
}

// IsRotatedForm returns true if loop is rotated
func (loop *loop) IsRotatedForm() bool {
	if loop.guard == nil {
		return false
	}
	return true
}

// CreateLoopLand creates a land block between loop guard and loop header, it
// executes only if entering loop.
func (loop *loop) CreateLoopLand(fn *Func) bool {
	if !loop.IsRotatedForm() {
		return false
	}
	if loop.land != nil {
		return true
	}

	// TODO: IF DEBUG
	loop.verifyRotatedForm()

	// loopGuard -> loopLand
	// loopLand -> loopHeader
	loopGuard := loop.guard
	loopHeader := loop.header
	loopLand := fn.NewBlock(BlockPlain)
	loopLand.Pos = loopHeader.Pos
	loopLand.Preds = make([]Edge, 1, 1)
	loopLand.Succs = make([]Edge, 1, 1)
	loop.land = loopLand

	loopGuard.ReplaceSucc(loopHeader, loopLand, 0)
	loopHeader.ReplacePred(loopGuard, loopLand, 0)
	return true
}

// TODO: 新增测试用例
// TODO: 压力测试，在每个pass之后都执行loop rotate；执行多次loop rotate；打开ssacheck；确保无bug
func (fn *Func) RotateLoop(loop *loop) bool {
	if loop.IsRotatedForm() {
		return true
	}
	// if fn.Name != "whatthefuck" {
	// 	return false
	// }

	// Try to build loop form and bail out if failure
	if msg := loop.buildLoopForm(fn); msg != "" {
<<<<<<< HEAD
		fmt.Printf("Bad %v for rotation: %s %v\n", loop.LongString(), msg, fn.Name)
=======
		//fmt.Printf("Bad %v for rotation: %s %v\n", loop.LongString(), msg, fn.Name)
>>>>>>> 1f66132b
		return false
	}

	// Collect all use blocks that depend on Value defined inside loop
	defUses, bailout := loop.collectLoopUse(fn)
	if bailout {
<<<<<<< HEAD
		fmt.Printf("Bad %v for rotation: use bad %v\n", loop.LongString(), fn.Name)
=======
		//fmt.Printf("Bad %v for rotation: use bad %v\n", loop.LongString(), fn.Name)
>>>>>>> 1f66132b
		return false
	}

	// Move conditional test from loop header to loop latch
	cond := loop.moveCond()

	// Rewire loop header to loop body unconditionally
	loop.rewireLoopHeader()

	// Rewire loop latch to header and exit based on new conditional test
	loop.rewireLoopLatch(cond)

	// Create new loop guard block and wire it to appropriate blocks
	loop.createLoopGuard(fn, cond)

	// Update cond to use updated Phi as arguments
	loop.updateCond(cond)

	// Merge any uses outside loop as loop header doesnt dominate them anymore
	loop.mergeLoopUse(fn, defUses)

	// Gosh, loop is rotated
	loop.verifyRotatedForm()

	fmt.Printf("%v rotated in %v\n", loop.LongString(), fn.Name)
	return true
}

// blockOrdering converts loops with a check-loop-condition-at-beginning
// to loops with a check-loop-condition-at-end by reordering blocks.
// This helps loops avoid extra unnecessary jumps.
//
//	 loop:
//	   CMPQ ...
//	   JGE exit
//	   ...
//	   JMP loop
//	 exit:
//
//	  JMP entry
//	loop:
//	  ...
//	entry:
//	  CMPQ ...
//	  JLT loop
func blockOrdering(f *Func) {
	loopnest := f.loopnest()
	if loopnest.hasIrreducible {
		return
	}
	if len(loopnest.loops) == 0 {
		return
	}

	idToIdx := f.Cache.allocIntSlice(f.NumBlocks())
	defer f.Cache.freeIntSlice(idToIdx)
	for i, b := range f.Blocks {
		idToIdx[b.ID] = i
	}

	// Set of blocks we're moving, by ID.
	move := map[ID]struct{}{}

	// Map from block ID to the moving blocks that should
	// come right after it.
	after := map[ID][]*Block{}

	// Check each loop header and decide if we want to move it.
	for _, loop := range loopnest.loops {
		b := loop.header
		var p *Block // b's in-loop predecessor
		for _, e := range b.Preds {
			if e.b.Kind != BlockPlain {
				continue
			}
			if loopnest.b2l[e.b.ID] != loop {
				continue
			}
			p = e.b
		}
		if p == nil || p == b {
			continue
		}
		after[p.ID] = []*Block{b}
		for {
			nextIdx := idToIdx[b.ID] + 1
			if nextIdx >= len(f.Blocks) { // reached end of function (maybe impossible?)
				break
			}
			nextb := f.Blocks[nextIdx]
			if nextb == p { // original loop predecessor is next
				break
			}
			if loopnest.b2l[nextb.ID] == loop {
				after[p.ID] = append(after[p.ID], nextb)
			}
			b = nextb
		}
		// Swap b and p so that we'll handle p before b when moving blocks.
		f.Blocks[idToIdx[loop.header.ID]] = p
		f.Blocks[idToIdx[p.ID]] = loop.header
		idToIdx[loop.header.ID], idToIdx[p.ID] = idToIdx[p.ID], idToIdx[loop.header.ID]

		// Place b after p.
		for _, b := range after[p.ID] {
			move[b.ID] = struct{}{}
		}
	}

	// Move blocks to their destinations in a single pass.
	// We rely here on the fact that loop headers must come
	// before the rest of the loop.  And that relies on the
	// fact that we only identify reducible loops.
	j := 0
	// Some blocks that are not part of a loop may be placed
	// between loop blocks. In order to avoid these blocks from
	// being overwritten, use a temporary slice.
	oldOrder := f.Cache.allocBlockSlice(len(f.Blocks))
	defer f.Cache.freeBlockSlice(oldOrder)
	copy(oldOrder, f.Blocks)
	for _, b := range oldOrder {
		if _, ok := move[b.ID]; ok {
			continue
		}
		f.Blocks[j] = b
		j++
		for _, a := range after[b.ID] {
			f.Blocks[j] = a
			j++
		}
	}
	if j != len(oldOrder) {
		f.Fatalf("bad reordering in looprotate")
	}
}<|MERGE_RESOLUTION|>--- conflicted
+++ resolved
@@ -335,13 +335,8 @@
 // loopGuard -> loopHeader(0), loopExit(1)
 func (loop *loop) createLoopGuard(fn *Func, cond *Value) {
 	// Create loop guard block
-<<<<<<< HEAD
-	// TODO: Loop guard can be skipped if original loop form already exists such
-	// form. e.g. if 0 < len(b) { for i := 0; i < len(b); i++ {...} }
-=======
 	// TODO(yyang): Creation of loop guard can be skipped if original IR already
 	// exists such form. e.g. if 0 < len(b) { for i := 0; i < len(b); i++ {...} }
->>>>>>> 1f66132b
 	loopGuard := fn.NewBlock(BlockIf)
 	loop.guard = loopGuard
 	sdom := fn.Sdom()
@@ -574,22 +569,14 @@
 
 	// Try to build loop form and bail out if failure
 	if msg := loop.buildLoopForm(fn); msg != "" {
-<<<<<<< HEAD
-		fmt.Printf("Bad %v for rotation: %s %v\n", loop.LongString(), msg, fn.Name)
-=======
 		//fmt.Printf("Bad %v for rotation: %s %v\n", loop.LongString(), msg, fn.Name)
->>>>>>> 1f66132b
 		return false
 	}
 
 	// Collect all use blocks that depend on Value defined inside loop
 	defUses, bailout := loop.collectLoopUse(fn)
 	if bailout {
-<<<<<<< HEAD
-		fmt.Printf("Bad %v for rotation: use bad %v\n", loop.LongString(), fn.Name)
-=======
 		//fmt.Printf("Bad %v for rotation: use bad %v\n", loop.LongString(), fn.Name)
->>>>>>> 1f66132b
 		return false
 	}
 
